<div class="btn-group" role="group">
    {{# attachmentOptions.read_only }}
        {{# attachmentOptions.show_icon }}
<<<<<<< HEAD
        {{# attachmentType }}
        <button type="button" class="btn btn-default" disabled>
            {{# faIcon }}
                <i class="{{ . }}"></i>
            {{/ faIcon }}
        </button>
        {{/ attachmentType }}
        {{/ attachmentOptions.show_icon }}
    {{/ attachmentOptions.read_only }}
    {{^ attachmentOptions.read_only }}
    <button type="button" class="btn {{# active }}btn-primary{{/ active }}{{^ active }}btn-danger{{/ active }} dropdown-toggle" data-toggle="dropdown">
        {{# attachmentOptions.show_header }}
        <span class="btn-label">{{# _t }}Actions{{/ _t }}</span>
        {{/ attachmentOptions.show_header }}
        {{^ attachmentOptions.show_header }}
            {{# attachmentOptions.show_icon }}
            {{# attachmentType }}
                {{# faIcon }}
                    <i class="{{ . }}"></i>
                {{/ faIcon }}
            {{/ attachmentType }}
            {{/ attachmentOptions.show_icon }}
        <span class="sr-only">{{# _t }}Actions{{/ _t }}</span>
        {{/ attachmentOptions.show_header }}
        <span class="caret"></span>
=======
            {{# attachmentType }}
                <button type="button" class="btn btn-default" disabled>
                    <span class="{{ faIcon }}"></span>
                </button>
            {{/ attachmentType }}
        {{/ attachmentOptions.show_icon }}
    {{/ attachmentOptions.read_only }}
    {{^ attachmentOptions.read_only }}
    <button
        class="btn{{# active }} btn-primary{{/ active }}{{^ active }} btn-danger{{/ active }} dropdown-toggle"
        type="button"
        data-toggle="dropdown">
            {{# attachmentOptions.show_header }}
                {{# _t }}Actions{{/ _t }}
            {{/ attachmentOptions.show_header }}
            {{^ attachmentOptions.show_header }}
                {{# attachmentType }}
                    {{> charcoal/admin/widget/attachment/object/icon }}
                {{/ attachmentType }}
                <span class="btn-label sr-only">{{# _t }}Actions{{/ _t }}</span>
            {{/ attachmentOptions.show_header }}
>>>>>>> b5831860
    </button>
    <div class="dropdown-menu">
        {{# attachmentType }}
            <a class="dropdown-item text-dark {{# locked }}disabled{{/ locked }}"
                href="object/edit?obj_type={{ type }}&obj_id={{ id }}{{# formIdent }}&form_ident={{ . }}{{/ formIdent }}"
                data-type="{{ type }}"
                data-id="{{ id }}"
                data-form-ident="{{ formIdent }}"
                data-quick-form-ident="{{ quickFormIdent }}"
                data-title="{{ label }}"
                data-action="edit">
                {{# _t }}Edit{{/ _t }}
            </a>
        {{/ attachmentType }}
        {{# isAttachmentContainer }}
<<<<<<< HEAD
        <li role="separator" class="divider"></li>
        {{# attachmentTypes }}
        <li>
            <a href="#"
               {{# attachmentGroup }}
               data-group="{{ . }}"
               {{/ attachmentGroup }}
               data-type="{{ type }}"
               data-id="{{ id }}"
               data-attachment="{{ attachmentType }}"
               data-form-ident="{{ quickFormIdent }}"
               data-title="{{ label }}"
               data-action="add-object">
            {{# attachmentOptions.show_icon }}
                {{# attachmentType }}
                    {{# faIcon }}
                        <i class="{{ . }}"></i>
                    {{/ faIcon }}
                    &nbsp;
                {{/ attachmentType }}
            {{/ attachmentOptions.show_icon }}
            {{ label }}
            </a>
        </li>
        {{/ attachmentTypes }}
        <li role="separator" class="divider"></li>
=======
            <div class="dropdown-divider"></div>
                {{# attachmentTypes }}
                    <a class="dropdown-item text-dark"
                        href="#"
                        {{# attachmentGroup }}
                        data-group="{{ . }}"
                        {{/ attachmentGroup }}
                        data-type="{{ type }}"
                        data-id="{{ id }}"
                        data-attachment="{{ attachmentType }}"
                        data-form-ident="{{ quickFormIdent }}"
                        data-title="{{ label }}"
                        data-action="add-object">
                        {{> charcoal/admin/widget/attachment/object/icon }}
                        {{ label }}
                    </a>
                {{/ attachmentTypes }}
            <div class="dropdown-divider"></div>
>>>>>>> b5831860
        {{/ isAttachmentContainer }}
        <a class="dropdown-item"
            href="object/delete?obj_type={{ type }}&obj_id={{ id }}"
            data-type="{{ type }}"
            data-id="{{ id }}"
            data-action="delete">
            {{# _t }}Remove{{/ _t }}
        </a>
        {{# isAttachmentContainer }}
            <a class="dropdown-item" href="object/edit?obj_type={{ type }}&obj_id={{ id }}" target="_blank">{{# _t }}Edit Content{{/ _t }}</a>
        {{/ isAttachmentContainer }}
    </div>
    {{/ attachmentOptions.read_only }}
</div><|MERGE_RESOLUTION|>--- conflicted
+++ resolved
@@ -1,36 +1,11 @@
 <div class="btn-group" role="group">
     {{# attachmentOptions.read_only }}
         {{# attachmentOptions.show_icon }}
-<<<<<<< HEAD
-        {{# attachmentType }}
-        <button type="button" class="btn btn-default" disabled>
-            {{# faIcon }}
-                <i class="{{ . }}"></i>
-            {{/ faIcon }}
-        </button>
-        {{/ attachmentType }}
-        {{/ attachmentOptions.show_icon }}
-    {{/ attachmentOptions.read_only }}
-    {{^ attachmentOptions.read_only }}
-    <button type="button" class="btn {{# active }}btn-primary{{/ active }}{{^ active }}btn-danger{{/ active }} dropdown-toggle" data-toggle="dropdown">
-        {{# attachmentOptions.show_header }}
-        <span class="btn-label">{{# _t }}Actions{{/ _t }}</span>
-        {{/ attachmentOptions.show_header }}
-        {{^ attachmentOptions.show_header }}
-            {{# attachmentOptions.show_icon }}
-            {{# attachmentType }}
-                {{# faIcon }}
-                    <i class="{{ . }}"></i>
-                {{/ faIcon }}
-            {{/ attachmentType }}
-            {{/ attachmentOptions.show_icon }}
-        <span class="sr-only">{{# _t }}Actions{{/ _t }}</span>
-        {{/ attachmentOptions.show_header }}
-        <span class="caret"></span>
-=======
             {{# attachmentType }}
                 <button type="button" class="btn btn-default" disabled>
-                    <span class="{{ faIcon }}"></span>
+                    {{# faIcon }}
+                        <i class="{{ . }}"></i>
+                    {{/ faIcon }}
                 </button>
             {{/ attachmentType }}
         {{/ attachmentOptions.show_icon }}
@@ -49,7 +24,6 @@
                 {{/ attachmentType }}
                 <span class="btn-label sr-only">{{# _t }}Actions{{/ _t }}</span>
             {{/ attachmentOptions.show_header }}
->>>>>>> b5831860
     </button>
     <div class="dropdown-menu">
         {{# attachmentType }}
@@ -65,34 +39,6 @@
             </a>
         {{/ attachmentType }}
         {{# isAttachmentContainer }}
-<<<<<<< HEAD
-        <li role="separator" class="divider"></li>
-        {{# attachmentTypes }}
-        <li>
-            <a href="#"
-               {{# attachmentGroup }}
-               data-group="{{ . }}"
-               {{/ attachmentGroup }}
-               data-type="{{ type }}"
-               data-id="{{ id }}"
-               data-attachment="{{ attachmentType }}"
-               data-form-ident="{{ quickFormIdent }}"
-               data-title="{{ label }}"
-               data-action="add-object">
-            {{# attachmentOptions.show_icon }}
-                {{# attachmentType }}
-                    {{# faIcon }}
-                        <i class="{{ . }}"></i>
-                    {{/ faIcon }}
-                    &nbsp;
-                {{/ attachmentType }}
-            {{/ attachmentOptions.show_icon }}
-            {{ label }}
-            </a>
-        </li>
-        {{/ attachmentTypes }}
-        <li role="separator" class="divider"></li>
-=======
             <div class="dropdown-divider"></div>
                 {{# attachmentTypes }}
                     <a class="dropdown-item text-dark"
@@ -111,7 +57,6 @@
                     </a>
                 {{/ attachmentTypes }}
             <div class="dropdown-divider"></div>
->>>>>>> b5831860
         {{/ isAttachmentContainer }}
         <a class="dropdown-item"
             href="object/delete?obj_type={{ type }}&obj_id={{ id }}"
