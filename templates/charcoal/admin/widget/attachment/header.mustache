--- conflicted
+++ resolved
@@ -1,61 +1,38 @@
 <div class="btn-toolbar" role="toolbar">
     {{^ attachmentOptions.read_only }}
-    {{# hasAttachmentTypes }}
-    <div class="btn-group js-attachments-manager" role="group">
-        <button class="btn btn-dark dropdown-toggle" type="button" data-toggle="dropdown">
-            {{# _t }}Add{{/ _t }}
-        </button>
-        <div class="dropdown-menu js-attachments-manager">
-            {{# attachmentTypes }}
-<<<<<<< HEAD
-            <li>
-                <a href="{{baseUrl}}admin/object/edit?obj_type={{ val }}{{# id }}&obj_id={{ . }}{{/ id }}{{# formIdent }}&form_ident={{ . }}{{/ formIdent }}"
-                   class="js-add-attachment {{# locked }}disabled{{/ locked }}"
-                   target="_blank"
-                   data-type="{{ val }}"
-                   {{# id }}
-                   data-id="{{ . }}"
-                   {{/ id }}
-                   data-title="{{ label }}"
-                   data-skip-form="{{ skipForm }}"
-                   data-form-ident="{{ quickFormIdent }}">
-                    {{# attachmentOptions.show_icon }}
-                        {{# faIcon }}
-                            <i class="{{ . }}"></i>
-                        {{/ faIcon }}
-                        &nbsp;
-                    {{/ attachmentOptions.show_icon }}
-                    <span class="glyphicon-class">{{label}}</span>
-                </a>
-            </li>
-=======
-            <a href="{{baseUrl}}admin/object/edit?obj_type={{ val }}{{# id }}&obj_id={{ . }}{{/ id }}{{# formIdent }}&form_ident={{ . }}{{/ formIdent }}"
-                class="dropdown-item js-add-attachment{{# locked }} disabled{{/ locked }}"
-                target="_blank"
-                data-type="{{ val }}"
-                {{# id }}
-                data-id="{{ . }}"
-                {{/ id }}
-                data-title="{{ label }}"
-                data-skip-form="{{ skipForm }}"
-                data-form-ident="{{ quickFormIdent }}">
-                {{> charcoal/admin/widget/attachment/object/icon }}
-                <span>{{label}}</span>
-            </a>
->>>>>>> b5831860
-            {{/ attachmentTypes }}
-        </div>
-    </div>
-    {{/ hasAttachmentTypes }}
+        {{# hasAttachmentTypes }}
+            <div class="btn-group js-attachments-manager" role="group">
+                <button class="btn btn-dark dropdown-toggle" type="button" data-toggle="dropdown">
+                    {{# _t }}Add{{/ _t }}
+                </button>
+                <div class="dropdown-menu js-attachments-manager">
+                    {{# attachmentTypes }}
+                        <a href="{{baseUrl}}admin/object/edit?obj_type={{ val }}{{# id }}&obj_id={{ . }}{{/ id }}{{# formIdent }}&form_ident={{ . }}{{/ formIdent }}"
+                            class="dropdown-item js-add-attachment{{# locked }} disabled{{/ locked }}"
+                            target="_blank"
+                            data-type="{{ val }}"
+                            {{# id }}
+                            data-id="{{ . }}"
+                            {{/ id }}
+                            data-title="{{ label }}"
+                            data-skip-form="{{ skipForm }}"
+                            data-form-ident="{{ quickFormIdent }}">
+                            {{> charcoal/admin/widget/attachment/object/icon }}
+                            <span>{{ label }}</span>
+                        </a>
+                    {{/ attachmentTypes }}
+                </div>
+            </div>
+        {{/ hasAttachmentTypes }}
     {{/ attachmentOptions.read_only }}
     {{# attachmentOptions.show_preview }}
-    <div class="btn-group" role="group" aria-label="{{# _t }}Toggle Content Previews{{/ _t }}">
-        <button type="button" class="btn btn-outline-secondary js-attachments-expand" aria-label="{{# _t }}Expand Previews{{/ _t }}">
-            <span class="fa fa-toggle-down" aria-hidden="true"></span> {{# _t }}Expand{{/ _t }}
-        </button>
-        <button type="button" class="btn btn-outline-secondary js-attachments-collapse" aria-label="{{# _t }}Close Previews{{/ _t }}">
-            <span class="fa fa-toggle-up" aria-hidden="true"></span> {{# _t }}Close{{/ _t }}
-        </button>
-    </div>
+        <div class="btn-group" role="group" aria-label="{{# _t }}Toggle Content Previews{{/ _t }}">
+            <button type="button" class="btn btn-outline-secondary js-attachments-expand" aria-label="{{# _t }}Expand Previews{{/ _t }}">
+                <span class="fa fa-toggle-down" aria-hidden="true"></span> {{# _t }}Expand{{/ _t }}
+            </button>
+            <button type="button" class="btn btn-outline-secondary js-attachments-collapse" aria-label="{{# _t }}Close Previews{{/ _t }}">
+                <span class="fa fa-toggle-up" aria-hidden="true"></span> {{# _t }}Close{{/ _t }}
+            </button>
+        </div>
     {{/ attachmentOptions.show_preview }}
 </div>